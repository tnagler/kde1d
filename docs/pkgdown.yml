<<<<<<< HEAD
pandoc: 2.14.0.3
pkgdown: 1.6.1
pkgdown_sha: ~
articles: {}
last_built: 2022-03-16T19:45Z
=======
pandoc: 2.7.3
pkgdown: 1.5.1
pkgdown_sha: ~
articles: []
last_built: 2020-10-26T13:15Z
>>>>>>> fb84e0a2
<|MERGE_RESOLUTION|>--- conflicted
+++ resolved
@@ -1,13 +1,5 @@
-<<<<<<< HEAD
 pandoc: 2.14.0.3
 pkgdown: 1.6.1
 pkgdown_sha: ~
 articles: {}
-last_built: 2022-03-16T19:45Z
-=======
-pandoc: 2.7.3
-pkgdown: 1.5.1
-pkgdown_sha: ~
-articles: []
-last_built: 2020-10-26T13:15Z
->>>>>>> fb84e0a2
+last_built: 2022-03-16T23:37Z

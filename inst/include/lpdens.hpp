--- conflicted
+++ resolved
@@ -268,13 +268,8 @@
         // two boundaries -> probit transform
         corr_term = (x.array() - xmin_ + 5e-5) / (xmax_ - xmin_ + 1e-4);
         corr_term = stats::dnorm(stats::qnorm(corr_term));
-<<<<<<< HEAD
         corr_term /= (xmax_ - xmin_ + 1e-4);
         corr_term = 1.0 / corr_term.array().max(1e-6);
-=======
-        corr_term /= (xmax_ - xmin_ + 1e-2);
-        corr_term = 1.0 / corr_term.array().max(1e-8);
->>>>>>> f9e958b6
     } else if (!std::isnan(xmin_)) {
         // left boundary -> log transform
         corr_term = 1.0 / (1e-3 + x.array() - xmin_);

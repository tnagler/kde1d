--- conflicted
+++ resolved
@@ -12,15 +12,9 @@
 #' @param mult positive bandwidth multiplier; the actual bandwidth used is
 #'   \eqn{bw*mult}.
 #' @param bw bandwidth parameter; has to be a positive number or `NA`; the
-<<<<<<< HEAD
-#'   latter calls [`KernSmooth::dpik()`] for automatic selection (default).
+#'   latter uses the direct plug-in methodology of Sheather and Jones (1991).
 #' @param deg degree of the polynomial; either `0`, `1`, or `2` for log-constant,
 #'   log-linear, and log-quadratic fitting, respectively.
-=======
-#'   latter uses the direct plug-in methodology of Sheather and Jones (1991).
-#'
-#'   U
->>>>>>> 1f0e4dae
 #'
 #' @return An object of class `kde1d`.
 #'
